import {
  Injectable,
  NotFoundException,
  BadRequestException,
} from "@nestjs/common";
import { InjectRepository } from "@nestjs/typeorm";
import { Repository } from "typeorm";
import { DisputeEntity } from "./disputes.entity";
import {
  CreateDisputeDto,
  UpdateDisputeDto,
  DisputeStatus,
} from "./disputes.dto";
import { Transaction } from "../transactions/entity";
import { User } from "../users/entity";
import { WebhooksService } from "../webhooks/service";
import { WebhookEvent } from '../webhooks/entity';

@Injectable()
export class DisputesService {
  constructor(
    @InjectRepository(DisputeEntity)
    private readonly disputeRepository: Repository<DisputeEntity>,

    @InjectRepository(Transaction)
    private readonly transactionRepository: Repository<Transaction>,

    @InjectRepository(User)
    private readonly userRepository: Repository<User>,
<<<<<<< HEAD
=======
    private readonly webhooksService: WebhooksService
>>>>>>> 4db015b0
  ) {}

  async createDispute(dto: CreateDisputeDto): Promise<DisputeEntity> {
    const transaction = await this.transactionRepository.findOne({
      where: { transaction_id: dto.transaction_id },
    });

    if (!transaction) {
      throw new NotFoundException("transaction_not_found");
    }

    const user = await this.userRepository.findOne({
      where: { user_id: dto.user_id },
    });

    if (!user) {
      throw new NotFoundException("user_not_found");
    }

    const dispute = this.disputeRepository.create({
      transaction: transaction,
      user,
      reason: dto.reason,
      status: DisputeStatus.PENDING,
    });

    return this.disputeRepository.save(dispute);
  }

  async getAllDisputes(): Promise<DisputeEntity[]> {
    return this.disputeRepository.find({
      relations: ["transaction", "user"],
      order: { created_at: "DESC" },
    });
  }

  async getDisputeById(id: string): Promise<DisputeEntity> {
    const dispute = await this.disputeRepository.findOne({
      where: { dispute_id: id },
      relations: ["transaction", "user"],
    });

    if (!dispute) {
      throw new NotFoundException("dispute_not_found");
    }

    return dispute;
  }

  async updateDispute(
    id: string,
    dto: UpdateDisputeDto,
  ): Promise<DisputeEntity> {
    const dispute = await this.getDisputeById(id);

    if (dispute.status == dto.status) {
      throw new BadRequestException("already_same_status_set");
    }

    if (dto.status) {
      dispute.status = dto.status;
    }

    dispute.updated_at = new Date();

    const updatedDispute = await this.disputeRepository.save(dispute);
    //wWbhook trigger
    if (updatedDispute.status === DisputeStatus.RESOLVED) {
      const webhookData = {
        event: WebhookEvent.DISPUTE_RESOLVED,
        data: updatedDispute, 
      };
  
      await this.webhooksService.triggerWebhook(webhookData);
    }
    return this.disputeRepository.save(dispute);

  }

  async deleteDispute(id: string): Promise<void> {
    const dispute = await this.getDisputeById(id);
    await this.disputeRepository.remove(dispute);
  }
}<|MERGE_RESOLUTION|>--- conflicted
+++ resolved
@@ -27,10 +27,7 @@
 
     @InjectRepository(User)
     private readonly userRepository: Repository<User>,
-<<<<<<< HEAD
-=======
     private readonly webhooksService: WebhooksService
->>>>>>> 4db015b0
   ) {}
 
   async createDispute(dto: CreateDisputeDto): Promise<DisputeEntity> {
