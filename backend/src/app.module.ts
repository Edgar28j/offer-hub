import { Module } from '@nestjs/common';
import { TypeOrmModule } from '@nestjs/typeorm';
import { ActivityLogsModule } from './activity-logs.module';
import { RatingsModule } from './ratings.module';
import { ActivityLogs } from './entities';
import { Rating } from './entities/ratings.entity';
<<<<<<< HEAD
import { SkillsModule } from './skills.module';
import { Skill } from './entities/skills.entity';

=======
import { UserAchievement } from './entities/user-achievements.entity';
import { UserAchievementsModule } from './user-achievements.module';
import { CategoryModule } from './category.module';
import { Category } from './entities/categories.entity';
>>>>>>> 39fa30be
// Commented out since the files do not exist
// import { User } from './entities/user.entity';
// import { Project } from './entities/project.entity';


@Module({
  imports: [
    TypeOrmModule.forRoot({
      type: 'postgres',
      host: 'localhost',
      port: 5432,
      username: 'admin',
      password: 'admin',
      database: 'offerhub',
<<<<<<< HEAD
      entities: [Rating, Skill],
      synchronize: true,
    }),
    RatingsModule, SkillsModule
=======
      entities: [ActivityLogs, Rating, UserAchievement, Category],
      synchronize: true,
    }),
    ActivityLogsModule, RatingsModule,UserAchievementsModule, CategoryModule
>>>>>>> 39fa30be
  ],
})
export class AppModule { }<|MERGE_RESOLUTION|>--- conflicted
+++ resolved
@@ -4,16 +4,12 @@
 import { RatingsModule } from './ratings.module';
 import { ActivityLogs } from './entities';
 import { Rating } from './entities/ratings.entity';
-<<<<<<< HEAD
 import { SkillsModule } from './skills.module';
 import { Skill } from './entities/skills.entity';
-
-=======
 import { UserAchievement } from './entities/user-achievements.entity';
 import { UserAchievementsModule } from './user-achievements.module';
 import { CategoryModule } from './category.module';
 import { Category } from './entities/categories.entity';
->>>>>>> 39fa30be
 // Commented out since the files do not exist
 // import { User } from './entities/user.entity';
 // import { Project } from './entities/project.entity';
@@ -28,17 +24,10 @@
       username: 'admin',
       password: 'admin',
       database: 'offerhub',
-<<<<<<< HEAD
-      entities: [Rating, Skill],
+      entities: [ActivityLogs, Rating, UserAchievement, Category, Skill],
       synchronize: true,
     }),
-    RatingsModule, SkillsModule
-=======
-      entities: [ActivityLogs, Rating, UserAchievement, Category],
-      synchronize: true,
-    }),
-    ActivityLogsModule, RatingsModule,UserAchievementsModule, CategoryModule
->>>>>>> 39fa30be
+    ActivityLogsModule, RatingsModule,UserAchievementsModule, CategoryModule, SkillsModule
   ],
 })
 export class AppModule { }