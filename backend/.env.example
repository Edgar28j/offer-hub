<<<<<<< HEAD

PORT=4000

=======
# =================================
#  SERVER CONFIGURATION
# =================================

# Server port configuration (default: 4000)
# Change this if the default port is already in use
PORT=4000

# =================================
#  SUPABASE CONFIGURATION
# =================================

# Supabase project URL - get this from your Supabase dashboard
# Example: https://your-project.supabase.co
>>>>>>> 35613bb3
SUPABASE_URL=

# Supabase service role key for server-side operations
# Keep this secret! Do not share it or commit it with real values
SUPABASE_SERVICE_ROLE_KEY=

# =================================
#  JWT CONFIGURATION
# =================================

# JWT secret key for token signing - use a strong random string
# Example: generate with `openssl rand -hex 32`
JWT_SECRET=your-jwt-secret

# JWT access token expiry time
# Examples: 15m, 1h, 24h
JWT_EXPIRES_IN=24h

# JWT refresh token expiry time  
# Examples: 7d, 30d
JWT_REFRESH_EXPIRES_IN=7d

# =================================
#  APPLICATION CONFIGURATION
# =================================

# Node environment (development/production)
# Use 'development' locally and 'production' in deployment
NODE_ENV=

# Log level (error, warn, info, debug)
# Use 'debug' during development to see detailed logs
LOG_LEVEL=info

# =================================
#  NOTES
# =================================
# - Copy this file to `.env` and replace placeholder values
# - Never commit real secrets
# - For deployment, configure environment variables in your hosting platform (e.g., Vercel, Netlify, Heroku, or Docker)<|MERGE_RESOLUTION|>--- conflicted
+++ resolved
@@ -1,8 +1,3 @@
-<<<<<<< HEAD
-
-PORT=4000
-
-=======
 # =================================
 #  SERVER CONFIGURATION
 # =================================
@@ -17,7 +12,6 @@
 
 # Supabase project URL - get this from your Supabase dashboard
 # Example: https://your-project.supabase.co
->>>>>>> 35613bb3
 SUPABASE_URL=
 
 # Supabase service role key for server-side operations
