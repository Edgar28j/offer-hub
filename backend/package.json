--- conflicted
+++ resolved
@@ -12,14 +12,11 @@
     "docker:down": "docker-compose down"
   },
   "dependencies": {
-<<<<<<< HEAD
     "@nestjs/axios": "^4.0.0",
-=======
     "@aws-sdk/client-s3": "^3.772.0",
     "@aws-sdk/lib-storage": "^3.772.0",
     "@aws-sdk/s3-request-presigner": "^3.772.0",
     "@nestjs/event-emitter": "^3.0.1",
->>>>>>> 93f42575
     "@nestjs/common": "^11.0.12",
     "@nestjs/config": "^4.0.1",
     "@nestjs/core": "^11.0.12",
