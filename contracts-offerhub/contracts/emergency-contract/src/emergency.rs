use soroban_sdk::{
    contract, contracterror, contractimpl, contracttype, symbol_short, vec, Address, Env, Symbol,
    Vec,
};

// Emergency contract types
#[contracttype]
pub struct EmergencyState {
    pub is_paused: bool,
    pub emergency_admin: Address,
    pub circuit_breaker_threshold: u32,
    pub suspicious_activity_count: u32,
    pub emergency_fund: u128,
    pub emergency_contacts: Vec<Address>,
    pub last_emergency_check: u64,
}

#[contracttype]
pub struct EmergencyAction {
    pub action_type: Symbol,
    pub timestamp: u64,
    pub admin_address: Address,
    pub description: Symbol,
}

#[contracttype]
pub struct RecoveryRequest {
    pub request_id: u32,
    pub user_address: Address,
    pub amount: u128,
    pub reason: Symbol,
    pub status: Symbol,
    pub timestamp: u64,
}

// Emergency action types
const EMERGENCY_PAUSE: Symbol = symbol_short!("PAUSE");
const EMERGENCY_UNPAUSE: Symbol = symbol_short!("UNPAUSE");
const CIRCUIT_BREAKER: Symbol = symbol_short!("CIRCUIT");

const EMERGENCY_WITHDRAWAL: Symbol = symbol_short!("WITHDRAW");

// Status constants
const STATUS_PENDING: Symbol = symbol_short!("PENDING");
const STATUS_APPROVED: Symbol = symbol_short!("APPROVED");

// Error types
#[contracterror]
#[derive(Copy, Clone, Debug, Eq, PartialEq, PartialOrd, Ord)]
#[repr(u32)]
pub enum EmergencyError {
    ContractPaused = 1,
    UnauthorizedAccess = 2,
    InvalidEmergencyAction = 3,
    RecoveryRequestNotFound = 4,
    InsufficientEmergencyFunds = 5,
    CircuitBreakerTriggered = 6,
}

// Emergency contract implementation
#[contract]
pub struct EmergencyContract;

#[contractimpl]
impl EmergencyContract {
    // Initialize emergency contract
    pub fn initialize(env: &Env, admin: Address) {
        let emergency_state = EmergencyState {
            is_paused: false,
            emergency_admin: admin.clone(),
            circuit_breaker_threshold: 10,
            suspicious_activity_count: 0,
            emergency_fund: 0,
            emergency_contacts: vec![env, admin],
            last_emergency_check: env.ledger().timestamp(),
        };

        env.storage()
            .instance()
            .set(&symbol_short!("STATE"), &emergency_state);
    }

    // Emergency pause functionality
    pub fn emergency_pause(env: &Env) {
        Self::check_admin_authorization(env);

        let mut state: EmergencyState = env
            .storage()
            .instance()
            .get(&symbol_short!("STATE"))
            .unwrap_or_else(|| env.panic_with_error(EmergencyError::InvalidEmergencyAction));

        state.is_paused = true;
        env.storage()
            .instance()
            .set(&symbol_short!("STATE"), &state);

        // Log emergency action
        Self::log_emergency_action(env, EMERGENCY_PAUSE, symbol_short!("PAUSED"));
    }

    // Emergency unpause functionality
    pub fn emergency_unpause(env: &Env) {
        Self::check_admin_authorization(env);

        let mut state: EmergencyState = env
            .storage()
            .instance()
            .get(&symbol_short!("STATE"))
            .unwrap_or_else(|| env.panic_with_error(EmergencyError::InvalidEmergencyAction));

        state.is_paused = false;
        env.storage()
            .instance()
            .set(&symbol_short!("STATE"), &state);

        // Log emergency action
        Self::log_emergency_action(env, EMERGENCY_UNPAUSE, symbol_short!("UNPAUSED"));
    }

    // Check if contract is paused
    pub fn is_paused(env: &Env) -> bool {
        let state: EmergencyState = env
            .storage()
            .instance()
            .get(&symbol_short!("STATE"))
            .unwrap_or_else(|| env.panic_with_error(EmergencyError::InvalidEmergencyAction));

        state.is_paused
    }

    // Circuit breaker pattern for suspicious activity
    pub fn trigger_circuit_breaker(env: &Env) {
        let mut state: EmergencyState = env
            .storage()
            .instance()
            .get(&symbol_short!("STATE"))
            .unwrap_or_else(|| env.panic_with_error(EmergencyError::InvalidEmergencyAction));

        state.suspicious_activity_count += 1;

        if state.suspicious_activity_count >= state.circuit_breaker_threshold {
            state.is_paused = true;
            Self::log_emergency_action(env, CIRCUIT_BREAKER, symbol_short!("TRIGGERED"));
        }

        env.storage()
            .instance()
            .set(&symbol_short!("STATE"), &state);
    }

    // Reset circuit breaker
    pub fn reset_circuit_breaker(env: &Env) {
        Self::check_admin_authorization(env);

        let mut state: EmergencyState = env
            .storage()
            .instance()
            .get(&symbol_short!("STATE"))
            .unwrap_or_else(|| env.panic_with_error(EmergencyError::InvalidEmergencyAction));

        state.suspicious_activity_count = 0;
        env.storage()
            .instance()
            .set(&symbol_short!("STATE"), &state);
    }

    // Create recovery request for stuck funds
    pub fn create_recovery_request(
        env: &Env,
        user_address: Address,
        amount: u128,
        reason: Symbol,
    ) -> u32 {
        Self::check_contract_not_paused(env);

        let mut recovery_requests: Vec<RecoveryRequest> = env
            .storage()
            .instance()
            .get(&symbol_short!("REQUESTS"))
            .unwrap_or_else(|| vec![env]);

        let request_id = recovery_requests.len() as u32 + 1;
        let recovery_request = RecoveryRequest {
            request_id,
            user_address : user_address.clone(),
            amount,
            reason : reason.clone(),
            status: STATUS_PENDING,
            timestamp: env.ledger().timestamp(),
        };

        recovery_requests.push_back(recovery_request);
<<<<<<< HEAD
        env.storage().instance().set(&symbol_short!("REQUESTS"), &recovery_requests);
        
        env.events().publish((Symbol::new(env, "created_recovery_req") , request_id.clone()), (user_address ,amount , reason ,env.ledger().timestamp()));
=======
        env.storage()
            .instance()
            .set(&symbol_short!("REQUESTS"), &recovery_requests);

>>>>>>> 93c72e82
        request_id
    }

    // Approve recovery request
    pub fn approve_recovery_request(env: &Env, request_id: u32) {
        Self::check_admin_authorization(env);

        let mut recovery_requests: Vec<RecoveryRequest> = env
            .storage()
            .instance()
            .get(&symbol_short!("REQUESTS"))
            .unwrap_or_else(|| env.panic_with_error(EmergencyError::RecoveryRequestNotFound));

        for i in 0..recovery_requests.len() {
            let mut request = recovery_requests.get(i).unwrap();
            if request.request_id == request_id {
                request.status = STATUS_APPROVED;
                recovery_requests.set(i, request);
                break;
            }
        }
<<<<<<< HEAD
        
        env.storage().instance().set(&symbol_short!("REQUESTS"), &recovery_requests);
        env.events().publish((Symbol::new(env , "approve_recovery_request") , request_id), env.ledger().timestamp());
=======

        env.storage()
            .instance()
            .set(&symbol_short!("REQUESTS"), &recovery_requests);
>>>>>>> 93c72e82
    }

    // Emergency fund withdrawal
    pub fn emergency_fund_withdrawal(env: &Env, amount: u128, _recipient: Address) {
        Self::check_admin_authorization(env);

        let mut state: EmergencyState = env
            .storage()
            .instance()
            .get(&symbol_short!("STATE"))
            .unwrap_or_else(|| env.panic_with_error(EmergencyError::InvalidEmergencyAction));

        if state.emergency_fund < amount {
            env.panic_with_error(EmergencyError::InsufficientEmergencyFunds);
        }

        state.emergency_fund -= amount;
        env.storage()
            .instance()
            .set(&symbol_short!("STATE"), &state);

        // Log emergency action
<<<<<<< HEAD
        Self::log_emergency_action(
            env,
            EMERGENCY_WITHDRAWAL,
            symbol_short!("WITHDRAW")
        );
        env.events().publish((Symbol::new(env , "emegency_fund_withdrawal"), ), (_recipient , amount , env.ledger().timestamp()));
=======
        Self::log_emergency_action(env, EMERGENCY_WITHDRAWAL, symbol_short!("WITHDRAW"));
>>>>>>> 93c72e82
    }

    // Add emergency contact
    pub fn add_emergency_contact(env: &Env, contact: Address) {
        Self::check_admin_authorization(env);

        let mut state: EmergencyState = env
            .storage()
            .instance()
            .get(&symbol_short!("STATE"))
            .unwrap_or_else(|| env.panic_with_error(EmergencyError::InvalidEmergencyAction));
<<<<<<< HEAD
        
        state.emergency_contacts.push_back(contact.clone());
        env.storage().instance().set(&symbol_short!("STATE"), &state);
        env.events().publish((Symbol::new(env ,"added_emergency_contract"), contact ), env.ledger().timestamp());
=======

        state.emergency_contacts.push_back(contact);
        env.storage()
            .instance()
            .set(&symbol_short!("STATE"), &state);
>>>>>>> 93c72e82
    }

    // Get emergency state
    pub fn get_emergency_state(env: &Env) -> EmergencyState {
        env.storage()
            .instance()
            .get(&symbol_short!("STATE"))
            .unwrap_or_else(|| env.panic_with_error(EmergencyError::InvalidEmergencyAction))
    }

    // Helper functions
    fn check_admin_authorization(env: &Env) {
        let state: EmergencyState = env
            .storage()
            .instance()
            .get(&symbol_short!("STATE"))
            .unwrap_or_else(|| env.panic_with_error(EmergencyError::InvalidEmergencyAction));

        if env.current_contract_address() != state.emergency_admin {
            env.panic_with_error(EmergencyError::UnauthorizedAccess);
        }
    }

    fn check_contract_not_paused(env: &Env) {
        let state: EmergencyState = env
            .storage()
            .instance()
            .get(&symbol_short!("STATE"))
            .unwrap_or_else(|| env.panic_with_error(EmergencyError::InvalidEmergencyAction));

        if state.is_paused {
            env.panic_with_error(EmergencyError::ContractPaused);
        }
    }

    fn log_emergency_action(env: &Env, action_type: Symbol, description: Symbol) {
        let mut actions: Vec<EmergencyAction> = env
            .storage()
            .instance()
            .get(&symbol_short!("ACTIONS"))
            .unwrap_or_else(|| vec![env]);

        let action = EmergencyAction {
            action_type,
            timestamp: env.ledger().timestamp(),
            admin_address: env.current_contract_address(),
            description,
        };

        actions.push_back(action);
        env.storage()
            .instance()
            .set(&symbol_short!("ACTIONS"), &actions);
    }
}

#[cfg(test)]
mod test {
    use super::*;
    use soroban_sdk::{symbol_short, testutils::Address as _, vec, Address, Env};

    #[test]
    fn test_emergency_initialization() {
        let env = Env::default();
        let admin = Address::generate(&env);
        let contract_id = env.register_contract(None, EmergencyContract);

        // Initialize through the contract
        env.as_contract(&contract_id, || {
            EmergencyContract::initialize(&env, admin.clone());
        });

        // Get state through the contract
        let state = env.as_contract(&contract_id, || {
            EmergencyContract::get_emergency_state(&env)
        });
        assert_eq!(state.emergency_admin, admin);
        assert_eq!(state.is_paused, false);
    }

    #[test]
    fn test_emergency_pause() {
        let env = Env::default();
        let admin = Address::generate(&env);
        let contract_id = env.register_contract(None, EmergencyContract);

        // Initialize through the contract
        env.as_contract(&contract_id, || {
            EmergencyContract::initialize(&env, admin.clone());
        });

        // Set current contract as admin for testing through contract context
        env.as_contract(&contract_id, || {
            env.storage().instance().set(
                &symbol_short!("STATE"),
                &EmergencyState {
                    is_paused: false,
                    emergency_admin: env.current_contract_address(),
                    circuit_breaker_threshold: 10,
                    suspicious_activity_count: 0,
                    emergency_fund: 0,
                    emergency_contacts: vec![&env, admin],
                    last_emergency_check: env.ledger().timestamp(),
                },
            );
        });

        // Call emergency_pause through the contract
        env.as_contract(&contract_id, || {
            EmergencyContract::emergency_pause(&env);
        });

        // Get state through the contract
        let state = env.as_contract(&contract_id, || {
            EmergencyContract::get_emergency_state(&env)
        });
        assert_eq!(state.is_paused, true);
    }

    #[test]
    fn test_circuit_breaker() {
        let env = Env::default();
        let admin = Address::generate(&env);
        let contract_id = env.register_contract(None, EmergencyContract);

        // Initialize through the contract
        env.as_contract(&contract_id, || {
            EmergencyContract::initialize(&env, admin.clone());
        });

        // Set current contract as admin for testing through contract context
        env.as_contract(&contract_id, || {
            env.storage().instance().set(
                &symbol_short!("STATE"),
                &EmergencyState {
                    is_paused: false,
                    emergency_admin: env.current_contract_address(),
                    circuit_breaker_threshold: 3,
                    suspicious_activity_count: 0,
                    emergency_fund: 0,
                    emergency_contacts: vec![&env, admin],
                    last_emergency_check: env.ledger().timestamp(),
                },
            );
        });

        // Trigger circuit breaker multiple times through contract context
        env.as_contract(&contract_id, || {
            EmergencyContract::trigger_circuit_breaker(&env);
        });
        env.as_contract(&contract_id, || {
            EmergencyContract::trigger_circuit_breaker(&env);
        });
        env.as_contract(&contract_id, || {
            EmergencyContract::trigger_circuit_breaker(&env);
        });

        // Get state through the contract
        let state = env.as_contract(&contract_id, || {
            EmergencyContract::get_emergency_state(&env)
        });
        assert_eq!(state.is_paused, true);
    }
}<|MERGE_RESOLUTION|>--- conflicted
+++ resolved
@@ -191,16 +191,11 @@
         };
 
         recovery_requests.push_back(recovery_request);
-<<<<<<< HEAD
+
         env.storage().instance().set(&symbol_short!("REQUESTS"), &recovery_requests);
         
         env.events().publish((Symbol::new(env, "created_recovery_req") , request_id.clone()), (user_address ,amount , reason ,env.ledger().timestamp()));
-=======
-        env.storage()
-            .instance()
-            .set(&symbol_short!("REQUESTS"), &recovery_requests);
-
->>>>>>> 93c72e82
+
         request_id
     }
 
@@ -222,16 +217,11 @@
                 break;
             }
         }
-<<<<<<< HEAD
+
         
         env.storage().instance().set(&symbol_short!("REQUESTS"), &recovery_requests);
         env.events().publish((Symbol::new(env , "approve_recovery_request") , request_id), env.ledger().timestamp());
-=======
-
-        env.storage()
-            .instance()
-            .set(&symbol_short!("REQUESTS"), &recovery_requests);
->>>>>>> 93c72e82
+
     }
 
     // Emergency fund withdrawal
@@ -254,16 +244,14 @@
             .set(&symbol_short!("STATE"), &state);
 
         // Log emergency action
-<<<<<<< HEAD
+
         Self::log_emergency_action(
             env,
             EMERGENCY_WITHDRAWAL,
             symbol_short!("WITHDRAW")
         );
         env.events().publish((Symbol::new(env , "emegency_fund_withdrawal"), ), (_recipient , amount , env.ledger().timestamp()));
-=======
-        Self::log_emergency_action(env, EMERGENCY_WITHDRAWAL, symbol_short!("WITHDRAW"));
->>>>>>> 93c72e82
+
     }
 
     // Add emergency contact
@@ -275,18 +263,12 @@
             .instance()
             .get(&symbol_short!("STATE"))
             .unwrap_or_else(|| env.panic_with_error(EmergencyError::InvalidEmergencyAction));
-<<<<<<< HEAD
+
         
         state.emergency_contacts.push_back(contact.clone());
         env.storage().instance().set(&symbol_short!("STATE"), &state);
         env.events().publish((Symbol::new(env ,"added_emergency_contract"), contact ), env.ledger().timestamp());
-=======
-
-        state.emergency_contacts.push_back(contact);
-        env.storage()
-            .instance()
-            .set(&symbol_short!("STATE"), &state);
->>>>>>> 93c72e82
+
     }
 
     // Get emergency state
