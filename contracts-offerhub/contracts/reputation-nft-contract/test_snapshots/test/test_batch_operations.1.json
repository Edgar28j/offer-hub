{
  "generators": {
    "address": 5,
    "nonce": 0,
    "mux_id": 0
  },
  "auth": [
    [],
    []
  ],
  "ledger": {
    "protocol_version": 23,
    "sequence_number": 0,
    "timestamp": 0,
    "network_id": "0000000000000000000000000000000000000000000000000000000000000000",
    "base_reserve": 0,
    "min_persistent_entry_ttl": 4096,
    "min_temp_entry_ttl": 16,
    "max_entry_ttl": 6312000,
    "ledger_entries": [
      [
        {
          "contract_data": {
            "contract": "CAAAAAAAAAAAAAAAAAAAAAAAAAAAAAAAAAAAAAAAAAAAAAAAAAAAFCT4",
            "key": {
              "bytes": "2ae1c19c0cbd378e46c927a9f3611923ec07cc1ae357502a09536d455275cf21"
            },
            "durability": "persistent"
          }
        },
        [
          {
            "last_modified_ledger_seq": 0,
            "data": {
              "contract_data": {
                "ext": "v0",
                "contract": "CAAAAAAAAAAAAAAAAAAAAAAAAAAAAAAAAAAAAAAAAAAAAAAAAAAAFCT4",
                "key": {
                  "bytes": "2ae1c19c0cbd378e46c927a9f3611923ec07cc1ae357502a09536d455275cf21"
                },
                "durability": "persistent",
                "val": {
                  "address": "CAAAAAAAAAAAAAAAAAAAAAAAAAAAAAAAAAAAAAAAAAAAAAAAAAAAHK3M"
                }
              }
            },
            "ext": "v0"
          },
          4095
        ]
      ],
      [
        {
          "contract_data": {
            "contract": "CAAAAAAAAAAAAAAAAAAAAAAAAAAAAAAAAAAAAAAAAAAAAAAAAAAAFCT4",
            "key": {
              "bytes": "9f85fc3e37e6c331b872a92844a8199d4467e717b46210e66dee85d49977aa89"
            },
            "durability": "persistent"
          }
        },
        [
          {
            "last_modified_ledger_seq": 0,
            "data": {
              "contract_data": {
                "ext": "v0",
                "contract": "CAAAAAAAAAAAAAAAAAAAAAAAAAAAAAAAAAAAAAAAAAAAAAAAAAAAFCT4",
                "key": {
                  "bytes": "9f85fc3e37e6c331b872a92844a8199d4467e717b46210e66dee85d49977aa89"
                },
                "durability": "persistent",
                "val": {
                  "map": [
                    {
                      "key": {
                        "symbol": "achievement_type"
                      },
                      "val": {
                        "vec": [
                          {
                            "symbol": "Standard"
                          }
                        ]
                      }
                    },
                    {
                      "key": {
                        "symbol": "description"
                      },
                      "val": {
                        "string": "Description for token 2"
                      }
                    },
                    {
                      "key": {
                        "symbol": "name"
                      },
                      "val": {
                        "string": "Token 2"
                      }
                    },
                    {
                      "key": {
                        "symbol": "uri"
                      },
                      "val": {
                        "string": "ipfs://token2"
                      }
                    }
                  ]
                }
              }
            },
            "ext": "v0"
          },
          4095
        ]
      ],
      [
        {
          "contract_data": {
            "contract": "CAAAAAAAAAAAAAAAAAAAAAAAAAAAAAAAAAAAAAAAAAAAAAAAAAAAFCT4",
            "key": {
              "bytes": "b4fd3368acff1684eb0d827d6717a342f730cd3692198f2a340401d376c32f65"
            },
            "durability": "persistent"
          }
        },
        [
          {
            "last_modified_ledger_seq": 0,
            "data": {
              "contract_data": {
                "ext": "v0",
                "contract": "CAAAAAAAAAAAAAAAAAAAAAAAAAAAAAAAAAAAAAAAAAAAAAAAAAAAFCT4",
                "key": {
                  "bytes": "b4fd3368acff1684eb0d827d6717a342f730cd3692198f2a340401d376c32f65"
                },
                "durability": "persistent",
                "val": {
                  "map": [
                    {
                      "key": {
                        "symbol": "achievement_type"
                      },
                      "val": {
                        "vec": [
                          {
                            "symbol": "Standard"
                          }
                        ]
                      }
                    },
                    {
                      "key": {
                        "symbol": "description"
                      },
                      "val": {
                        "string": "Description for token 3"
                      }
                    },
                    {
                      "key": {
                        "symbol": "name"
                      },
                      "val": {
                        "string": "Token 3"
                      }
                    },
                    {
                      "key": {
                        "symbol": "uri"
                      },
                      "val": {
                        "string": "ipfs://token3"
                      }
                    }
                  ]
                }
              }
            },
            "ext": "v0"
          },
          4095
        ]
      ],
      [
        {
          "contract_data": {
            "contract": "CAAAAAAAAAAAAAAAAAAAAAAAAAAAAAAAAAAAAAAAAAAAAAAAAAAAFCT4",
            "key": {
              "bytes": "d81f51781eeb8f46a0e112e86ca335896ccc12cee00e6cfcf58a3501129dfc24"
            },
            "durability": "persistent"
          }
        },
        [
          {
            "last_modified_ledger_seq": 0,
            "data": {
              "contract_data": {
                "ext": "v0",
                "contract": "CAAAAAAAAAAAAAAAAAAAAAAAAAAAAAAAAAAAAAAAAAAAAAAAAAAAFCT4",
                "key": {
                  "bytes": "d81f51781eeb8f46a0e112e86ca335896ccc12cee00e6cfcf58a3501129dfc24"
                },
                "durability": "persistent",
                "val": {
                  "address": "CAAAAAAAAAAAAAAAAAAAAAAAAAAAAAAAAAAAAAAAAAAAAAAAAAAAITA4"
                }
              }
            },
            "ext": "v0"
          },
          4095
        ]
      ],
      [
        {
          "contract_data": {
            "contract": "CAAAAAAAAAAAAAAAAAAAAAAAAAAAAAAAAAAAAAAAAAAAAAAAAAAAFCT4",
            "key": {
              "bytes": "dbc1b4c900ffe48d575b5da5c638040125f65db0fe3e24494b76ea986457d986"
            },
            "durability": "persistent"
          }
        },
        [
          {
            "last_modified_ledger_seq": 0,
            "data": {
              "contract_data": {
                "ext": "v0",
                "contract": "CAAAAAAAAAAAAAAAAAAAAAAAAAAAAAAAAAAAAAAAAAAAAAAAAAAAFCT4",
                "key": {
                  "bytes": "dbc1b4c900ffe48d575b5da5c638040125f65db0fe3e24494b76ea986457d986"
                },
                "durability": "persistent",
                "val": {
                  "address": "CAAAAAAAAAAAAAAAAAAAAAAAAAAAAAAAAAAAAAAAAAAAAAAAAAAAD2KM"
                }
              }
            },
            "ext": "v0"
          },
          4095
        ]
      ],
      [
        {
          "contract_data": {
            "contract": "CAAAAAAAAAAAAAAAAAAAAAAAAAAAAAAAAAAAAAAAAAAAAAAAAAAAFCT4",
            "key": {
              "bytes": "f52f3a746c2545658e1c6add32e5410365553ebaaa0433f5f8bd90c6f85fd6e2"
            },
            "durability": "persistent"
          }
        },
        [
          {
            "last_modified_ledger_seq": 0,
            "data": {
              "contract_data": {
                "ext": "v0",
                "contract": "CAAAAAAAAAAAAAAAAAAAAAAAAAAAAAAAAAAAAAAAAAAAAAAAAAAAFCT4",
                "key": {
                  "bytes": "f52f3a746c2545658e1c6add32e5410365553ebaaa0433f5f8bd90c6f85fd6e2"
                },
                "durability": "persistent",
                "val": {
                  "map": [
                    {
                      "key": {
                        "symbol": "achievement_type"
                      },
                      "val": {
                        "vec": [
                          {
                            "symbol": "Standard"
                          }
                        ]
                      }
                    },
                    {
                      "key": {
                        "symbol": "description"
                      },
                      "val": {
                        "string": "Description for token 1"
                      }
                    },
                    {
                      "key": {
                        "symbol": "name"
                      },
                      "val": {
                        "string": "Token 1"
                      }
                    },
                    {
                      "key": {
                        "symbol": "uri"
                      },
                      "val": {
                        "string": "ipfs://token1"
                      }
                    }
                  ]
                }
              }
            },
            "ext": "v0"
          },
          4095
        ]
      ],
      [
        {
          "contract_data": {
            "contract": "CAAAAAAAAAAAAAAAAAAAAAAAAAAAAAAAAAAAAAAAAAAAAAAAAAAAFCT4",
            "key": {
              "bytes": "feebf1863bd1fceedfeff2693829d50ffbcac100d0fbe745482e032f93f6bafb"
            },
            "durability": "persistent"
          }
        },
        [
          {
            "last_modified_ledger_seq": 0,
            "data": {
              "contract_data": {
                "ext": "v0",
                "contract": "CAAAAAAAAAAAAAAAAAAAAAAAAAAAAAAAAAAAAAAAAAAAAAAAAAAAFCT4",
                "key": {
                  "bytes": "feebf1863bd1fceedfeff2693829d50ffbcac100d0fbe745482e032f93f6bafb"
                },
                "durability": "persistent",
                "val": {
                  "address": "CAAAAAAAAAAAAAAAAAAAAAAAAAAAAAAAAAAAAAAAAAAAAAAAAAAAK3IM"
                }
              }
            },
            "ext": "v0"
          },
          4095
        ]
      ],
      [
        {
          "contract_data": {
            "contract": "CAAAAAAAAAAAAAAAAAAAAAAAAAAAAAAAAAAAAAAAAAAAAAAAAAAAFCT4",
            "key": "ledger_key_contract_instance",
            "durability": "persistent"
          }
        },
        [
          {
            "last_modified_ledger_seq": 0,
            "data": {
              "contract_data": {
                "ext": "v0",
                "contract": "CAAAAAAAAAAAAAAAAAAAAAAAAAAAAAAAAAAAAAAAAAAAAAAAAAAAFCT4",
                "key": "ledger_key_contract_instance",
                "durability": "persistent",
                "val": {
                  "contract_instance": {
                    "executable": {
                      "wasm": "e3b0c44298fc1c149afbf4c8996fb92427ae41e4649b934ca495991b7852b855"
                    },
                    "storage": null
                  }
                }
              }
            },
            "ext": "v0"
          },
          4095
        ]
      ],
      [
        {
          "contract_code": {
            "hash": "e3b0c44298fc1c149afbf4c8996fb92427ae41e4649b934ca495991b7852b855"
          }
        },
        [
          {
            "last_modified_ledger_seq": 0,
            "data": {
              "contract_code": {
                "ext": "v0",
                "hash": "e3b0c44298fc1c149afbf4c8996fb92427ae41e4649b934ca495991b7852b855",
                "code": ""
              }
            },
            "ext": "v0"
          },
          4095
        ]
      ]
    ]
  },
  "events": [
    {
      "event": {
        "ext": "v0",
        "contract_id": "CAAAAAAAAAAAAAAAAAAAAAAAAAAAAAAAAAAAAAAAAAAAAAAAAAAAFCT4",
        "type_": "contract",
        "body": {
          "v0": {
            "topics": [
              {
                "symbol": "ReputaionNFT_Contract_Init"
              },
              {
                "address": "CAAAAAAAAAAAAAAAAAAAAAAAAAAAAAAAAAAAAAAAAAAAAAAAAAAAD2KM"
              }
            ],
            "data": {
              "u64": "0"
            }
          }
        }
      },
      "failed_call": false
<<<<<<< HEAD
=======
    },
    {
      "event": {
        "ext": "v0",
        "contract_id": "CAAAAAAAAAAAAAAAAAAAAAAAAAAAAAAAAAAAAAAAAAAAAAAAAAAAFCT4",
        "type_": "contract",
        "body": {
          "v0": {
            "topics": [
              {
                "symbol": "ReputationNFT_Contract_Init"
              },
              {
                "address": "CAAAAAAAAAAAAAAAAAAAAAAAAAAAAAAAAAAAAAAAAAAAAAAAAAAAD2KM"
              }
            ],
            "data": {
              "u64": "0"
            }
          }
        }
      },
      "failed_call": false
>>>>>>> 93dcfbbd
    }
  ]
}<|MERGE_RESOLUTION|>--- conflicted
+++ resolved
@@ -424,32 +424,6 @@
         }
       },
       "failed_call": false
-<<<<<<< HEAD
-=======
-    },
-    {
-      "event": {
-        "ext": "v0",
-        "contract_id": "CAAAAAAAAAAAAAAAAAAAAAAAAAAAAAAAAAAAAAAAAAAAAAAAAAAAFCT4",
-        "type_": "contract",
-        "body": {
-          "v0": {
-            "topics": [
-              {
-                "symbol": "ReputationNFT_Contract_Init"
-              },
-              {
-                "address": "CAAAAAAAAAAAAAAAAAAAAAAAAAAAAAAAAAAAAAAAAAAAAAAAAAAAD2KM"
-              }
-            ],
-            "data": {
-              "u64": "0"
-            }
-          }
-        }
-      },
-      "failed_call": false
->>>>>>> 93dcfbbd
     }
   ]
 }