"use client";

<<<<<<< HEAD
import { useFreelancerSteps } from '@/hooks/use-freelancer-steps';
import Header from '../header';
import UserChooseRole from './user-choose-role';
import UserSelectJobType from './user-select-job-type';
import UserAddWorkExperience from '@/components/freelancer-profile/steps/user-add-work-experience';
import UserAddWorkExperienceDefaultState from './user-add-work-experience-default-state';
import UserSetAccountProfileActiveState from '@/components/freelancer-profile/steps/user-set-account-profile-active-state';
import UserSetHourlyRateActiveState from './user-set-hourly-rate-active-state';
import UserAddLanguagesActiveState from './user-add-languages-active-state';
import UserAddBioActiveState from './user-add-bio-active-state';
import UserProfilePreviewActiveState from './user-profile-preview-active-state';
import UserSelectInterestedCategory from './user-select-interested-category';
import { ProfileStepProps } from '@/app/types/freelancer-profile';

const steps: { key: string; component: React.ReactNode }[] = [
  { key: 'user-choose-role', component: <UserChooseRole /> },
  { key: 'user-select-job-type', component: <UserSelectJobType /> },
  { key: 'user-select-interested-category', component: <UserSelectInterestedCategory /> },
  { key: 'user-add-work-experience', component: <UserAddWorkExperience /> },
  { key: 'user-add-work-experience-active-state', component: null }, // to be implemented
  { key: 'user-add-work-experience-active-state-not-in-focus', component: null }, // to be implemented
  { key: 'user-add-work-experience-default-state', component: <UserAddWorkExperienceDefaultState /> },
  { key: 'user-add-education-default-state', component: null }, // to be implemented
  { key: 'user-set-hourly-rate-active-state', component: <UserSetHourlyRateActiveState /> },
  { key: 'user-choose-languaje-active-state', component: <UserAddLanguagesActiveState /> },
  { key: 'user-write-bio', component: <UserAddBioActiveState /> },
  { key: 'user-enter-service-fee', component: null }, // to be implemented
  { key: 'user-set-account-profile-active-state', component: <UserSetAccountProfileActiveState /> },
  { key: 'user-profile-photo-active-and-focus-state', component: null }, // to be implemented
  { key: 'user-profile-preview-active-state', component: <UserProfilePreviewActiveState /> },
=======
import { useFreelancerSteps } from "@/hooks/use-freelancer-steps";
import Header from "../header";
import UserChooseRole from "./user-choose-role";
import UserSelectJobType from "./user-select-job-type";
import UserAddWorkExperience from "@/components/freelancer-profile/steps/user-add-work-experience";
import UserAddWorkExperienceDefaultState from "./user-add-work-experience-default-state";
import UserSetAccountProfileActiveState from "@/components/freelancer-profile/steps/user-set-account-profile-active-state";
import UserSetHourlyRateActiveState from "./user-set-hourly-rate-active-state";
import UserAddLanguagesActiveState from "./user-add-languages-active-state";
import UserAddBioActiveState from "./user-add-bio-active-state";
import UserProfilePreviewActiveState from "./user-profile-preview-active-state";
import UserAddEducationActiveState from "./user-add-education-active-state";

const steps = [
  { key: "user-choose-role", component: <UserChooseRole /> },
  { key: "user-select-job-type", component: <UserSelectJobType /> },
  { key: "user-select-interested-category", component: null }, // to be implemented
  { key: "user-add-work-experience", component: <UserAddWorkExperience /> },
  { key: "user-add-work-experience-active-state", component: null }, // to be implemented
  {
    key: "user-add-work-experience-active-state-not-in-focus",
    component: null,
  }, // to be implemented
  {
    key: "user-add-work-experience-default-state",
    component: <UserAddWorkExperienceDefaultState />,
  },
  { key: "user-add-education-default-state", component: null }, // to be implemented
  {
    key: "user-add-education-active-state",
    component: <UserAddEducationActiveState />,
  },
  {
    key: "user-set-hourly-rate-active-state",
    component: <UserSetHourlyRateActiveState />,
  },
  {
    key: "user-choose-languaje-active-state",
    component: <UserAddLanguagesActiveState />,
  },
  { key: "user-write-bio", component: <UserAddBioActiveState /> },
  { key: "user-enter-service-fee", component: null }, // to be implemented
  {
    key: "user-set-account-profile-active-state",
    component: <UserSetAccountProfileActiveState />,
  },
  { key: "user-profile-photo-active-and-focus-state", component: null }, // to be implemented
  {
    key: "user-profile-preview-active-state",
    component: <UserProfilePreviewActiveState />,
  },
>>>>>>> 15c729a9
];

export default function StepsController() {
  const { currentStep, nextStep, prevStep } = useFreelancerSteps();
  const StepComponent = steps[currentStep]?.component;

  return (
    <section className="flex flex-col gap-y-16 min-h-svh">
      <Header />
<<<<<<< HEAD

      <div className='flex-1 flex'>
=======
      <div className="flex-1 flex">
>>>>>>> 15c729a9
        {StepComponent ? (
          StepComponent
        ) : (
          <p>This step is not yet implemented.</p>
        )}
      </div>
      {/* <UserAddWorkExperienceDefaultState /> */}
      <div className="mt-8 flex justify-between">
        <button onClick={prevStep} disabled={currentStep === 0}>
          Back
        </button>
        <button onClick={nextStep} disabled={currentStep === steps.length - 1}>
          Next
        </button>
      </div>
    </section>
  );
}<|MERGE_RESOLUTION|>--- conflicted
+++ resolved
@@ -1,6 +1,5 @@
 "use client";
 
-<<<<<<< HEAD
 import { useFreelancerSteps } from '@/hooks/use-freelancer-steps';
 import Header from '../header';
 import UserChooseRole from './user-choose-role';
@@ -13,17 +12,19 @@
 import UserAddBioActiveState from './user-add-bio-active-state';
 import UserProfilePreviewActiveState from './user-profile-preview-active-state';
 import UserSelectInterestedCategory from './user-select-interested-category';
+import UserAddEducationActiveState from './user-add-education-active-state';
 import { ProfileStepProps } from '@/app/types/freelancer-profile';
 
 const steps: { key: string; component: React.ReactNode }[] = [
   { key: 'user-choose-role', component: <UserChooseRole /> },
   { key: 'user-select-job-type', component: <UserSelectJobType /> },
-  { key: 'user-select-interested-category', component: <UserSelectInterestedCategory /> },
+  { key: 'user-select-interested-category', component: <UserSelectInterestedCategory /> }, // fue null en main, pero ya implementado en feat
   { key: 'user-add-work-experience', component: <UserAddWorkExperience /> },
   { key: 'user-add-work-experience-active-state', component: null }, // to be implemented
   { key: 'user-add-work-experience-active-state-not-in-focus', component: null }, // to be implemented
   { key: 'user-add-work-experience-default-state', component: <UserAddWorkExperienceDefaultState /> },
   { key: 'user-add-education-default-state', component: null }, // to be implemented
+  { key: 'user-add-education-active-state', component: <UserAddEducationActiveState /> },
   { key: 'user-set-hourly-rate-active-state', component: <UserSetHourlyRateActiveState /> },
   { key: 'user-choose-languaje-active-state', component: <UserAddLanguagesActiveState /> },
   { key: 'user-write-bio', component: <UserAddBioActiveState /> },
@@ -31,60 +32,8 @@
   { key: 'user-set-account-profile-active-state', component: <UserSetAccountProfileActiveState /> },
   { key: 'user-profile-photo-active-and-focus-state', component: null }, // to be implemented
   { key: 'user-profile-preview-active-state', component: <UserProfilePreviewActiveState /> },
-=======
-import { useFreelancerSteps } from "@/hooks/use-freelancer-steps";
-import Header from "../header";
-import UserChooseRole from "./user-choose-role";
-import UserSelectJobType from "./user-select-job-type";
-import UserAddWorkExperience from "@/components/freelancer-profile/steps/user-add-work-experience";
-import UserAddWorkExperienceDefaultState from "./user-add-work-experience-default-state";
-import UserSetAccountProfileActiveState from "@/components/freelancer-profile/steps/user-set-account-profile-active-state";
-import UserSetHourlyRateActiveState from "./user-set-hourly-rate-active-state";
-import UserAddLanguagesActiveState from "./user-add-languages-active-state";
-import UserAddBioActiveState from "./user-add-bio-active-state";
-import UserProfilePreviewActiveState from "./user-profile-preview-active-state";
-import UserAddEducationActiveState from "./user-add-education-active-state";
+];
 
-const steps = [
-  { key: "user-choose-role", component: <UserChooseRole /> },
-  { key: "user-select-job-type", component: <UserSelectJobType /> },
-  { key: "user-select-interested-category", component: null }, // to be implemented
-  { key: "user-add-work-experience", component: <UserAddWorkExperience /> },
-  { key: "user-add-work-experience-active-state", component: null }, // to be implemented
-  {
-    key: "user-add-work-experience-active-state-not-in-focus",
-    component: null,
-  }, // to be implemented
-  {
-    key: "user-add-work-experience-default-state",
-    component: <UserAddWorkExperienceDefaultState />,
-  },
-  { key: "user-add-education-default-state", component: null }, // to be implemented
-  {
-    key: "user-add-education-active-state",
-    component: <UserAddEducationActiveState />,
-  },
-  {
-    key: "user-set-hourly-rate-active-state",
-    component: <UserSetHourlyRateActiveState />,
-  },
-  {
-    key: "user-choose-languaje-active-state",
-    component: <UserAddLanguagesActiveState />,
-  },
-  { key: "user-write-bio", component: <UserAddBioActiveState /> },
-  { key: "user-enter-service-fee", component: null }, // to be implemented
-  {
-    key: "user-set-account-profile-active-state",
-    component: <UserSetAccountProfileActiveState />,
-  },
-  { key: "user-profile-photo-active-and-focus-state", component: null }, // to be implemented
-  {
-    key: "user-profile-preview-active-state",
-    component: <UserProfilePreviewActiveState />,
-  },
->>>>>>> 15c729a9
-];
 
 export default function StepsController() {
   const { currentStep, nextStep, prevStep } = useFreelancerSteps();
@@ -93,12 +42,7 @@
   return (
     <section className="flex flex-col gap-y-16 min-h-svh">
       <Header />
-<<<<<<< HEAD
-
-      <div className='flex-1 flex'>
-=======
       <div className="flex-1 flex">
->>>>>>> 15c729a9
         {StepComponent ? (
           StepComponent
         ) : (
