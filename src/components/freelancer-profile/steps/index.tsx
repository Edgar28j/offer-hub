--- conflicted
+++ resolved
@@ -35,42 +35,22 @@
 ];
 
 export default function StepsController() {
-<<<<<<< HEAD
   const { currentStep, nextStep, prevStep } = useFreelancerSteps();
   const StepComponent = steps[currentStep]?.component;
   
-=======
-  const { currentStep, nextStep, prevStep } = useFreelancerSteps()
-  const StepComponent = steps[currentStep]?.component
-
->>>>>>> 672cc4a9
   return (
     <section className='flex flex-col min-h-svh'>
-      <Header />
-<<<<<<< HEAD
+      <Header /
       
       <div className='flex-1 flex'>
         {StepComponent ? (
           StepComponent
-=======
-      <div className='flex-1 flex min-h-screen'>
-        {StepComponent ? (
-          typeof StepComponent === 'function' ? (
-            <StepComponent />
-          ) : (
-            StepComponent
-          )
->>>>>>> 672cc4a9
         ) : (
           <p>This step is not yet implemented.</p>
         )}
       </div>
-<<<<<<< HEAD
       {/* <UserAddWorkExperienceDefaultState /> */}
       <div className='mt-8 flex justify-between'>
-=======
-      <div className='mt-2 flex justify-between'>
->>>>>>> 672cc4a9
         <button onClick={prevStep} disabled={currentStep === 0}>
           Back
         </button>
@@ -78,10 +58,6 @@
           Next
         </button>
       </div>
-<<<<<<< HEAD
-=======
-      {/* <UserAddWorkExperienceDefaultState /> */}
->>>>>>> 672cc4a9
     </section>
   );
 }