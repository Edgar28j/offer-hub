"use client";

import type React from "react";

import { Card, CardContent } from "@/components/ui/card";
import { Avatar, AvatarImage, AvatarFallback } from "@/components/ui/avatar";
import { Button } from "@/components/ui/button";
import {
  DropdownMenu,
  DropdownMenuContent,
  DropdownMenuItem,
  DropdownMenuTrigger,
} from "@/components/ui/dropdown-menu";
import { Ellipsis } from "lucide-react";

export interface ProjectCardProps {
  title?: string;
  person?: string;
  freelancerName?: string;
  date?: string;
  dateRange?: string;
  avatarSrc?: string;
  freelancerAvatar?: string;
  menuIcon?: React.ReactNode;
  onMessage?: () => void;
  showDropdownMenu?: boolean;
}

export function ProjectCard({
  title = "Project title",
  person,
  freelancerName,
  date,
  dateRange,
  avatarSrc,
  freelancerAvatar,
  menuIcon,
  onMessage,
  showDropdownMenu = true,
}: ProjectCardProps) {
  const displayTitle = title;
  const displayPerson = person || freelancerName || "Freelancer Name";
  const displayDate = date || dateRange || "Today";
  const displayAvatar =
    avatarSrc || freelancerAvatar || "/placeholder.svg?height=40&width=40";

  return (
    <Card className="border border-gray-200 rounded-xl shadow-sm bg-white">
      <CardContent className="p-3 sm:p-4">
        <div className="flex items-start justify-between gap-2 sm:gap-3">
          <div className="min-w-0 flex-1">
            <h3 className="text-sm sm:text-[15px] md:text-base font-semibold text-slate-800 leading-5 sm:leading-6 line-clamp-1">
              {displayTitle}
            </h3>

            <div className="mt-2 sm:mt-3 flex items-center gap-2 sm:gap-3">
              <Avatar className="h-7 w-7 sm:h-8 sm:w-8">
                <AvatarImage src={displayAvatar} alt={displayPerson} />
                <AvatarFallback>
                  {displayPerson?.[0]?.toUpperCase() || "F"}
                </AvatarFallback>
              </Avatar>
              <div className="min-w-0 text-xs sm:text-sm">
                <p className="font-medium text-slate-700">{displayPerson}</p>
                <p className="text-xs text-slate-500">{displayDate}</p>
              </div>
            </div>
          </div>

          {showDropdownMenu && (
            <DropdownMenu>
              <DropdownMenuTrigger className="rounded-md p-1.5 sm:p-2 hover:bg-slate-100 text-gray-500 hover:text-gray-700 touch-manipulation">
                {menuIcon || <Ellipsis className="w-4 h-4 sm:w-5 sm:h-5" />}
                <span className="sr-only">Open menu</span>
              </DropdownMenuTrigger>
              <DropdownMenuContent align="end" className="w-48">
                <DropdownMenuItem>View details</DropdownMenuItem>
                <DropdownMenuItem>Archive</DropdownMenuItem>
                <DropdownMenuItem className="text-red-600 focus:text-red-600">
                  Report issue
                </DropdownMenuItem>
              </DropdownMenuContent>
            </DropdownMenu>
          )}
        </div>

<<<<<<< HEAD
        <div className="mt-3 sm:mt-4">
          <Button 
            onClick={onMessage}
            className="w-full rounded-full bg-[#002333] hover:bg-[#012b3f] text-white h-10 sm:h-11 text-sm sm:text-base touch-manipulation" 
=======
        <div className="mt-4">
          <Button
            onClick={onMessage}
            className="w-full rounded-full bg-[#002333] hover:bg-[#012b3f] text-white"
>>>>>>> c06f6b29
            variant="default"
          >
            Message
          </Button>
        </div>
      </CardContent>
    </Card>
  );
}

export default ProjectCard;<|MERGE_RESOLUTION|>--- conflicted
+++ resolved
@@ -84,25 +84,30 @@
           )}
         </div>
 
-<<<<<<< HEAD
+        {/* Button for sending a message, with responsive margin and consistent styling */}
         <div className="mt-3 sm:mt-4">
-          <Button 
-            onClick={onMessage}
-            className="w-full rounded-full bg-[#002333] hover:bg-[#012b3f] text-white h-10 sm:h-11 text-sm sm:text-base touch-manipulation" 
-=======
-        <div className="mt-4">
           <Button
             onClick={onMessage}
-            className="w-full rounded-full bg-[#002333] hover:bg-[#012b3f] text-white"
->>>>>>> c06f6b29
+            className="w-full rounded-full bg-[#002333] hover:bg-[#012b3f] text-white h-10 sm:h-11 text-sm sm:text-base touch-manipulation"
             variant="default"
           >
             Message
           </Button>
         </div>
-      </CardContent>
-    </Card>
-  );
+            variant="default"
+          // Button for sending a message, with responsive margin and consistent styling
+          <div className="mt-3 sm:mt-4">
+            <Button
+              onClick={onMessage}
+              className="w-full rounded-full bg-[#002333] hover:bg-[#012b3f] text-white h-10 sm:h-11 text-sm sm:text-base touch-manipulation"
+              variant="default"
+            >
+              Message
+            </Button>
+          </div>
+        </CardContent>
+      </Card>
+    );
 }
 
 export default ProjectCard;