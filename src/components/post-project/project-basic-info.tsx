--- conflicted
+++ resolved
@@ -83,11 +83,7 @@
                 id="project-title"
                 placeholder="e.g. Professional Website Design for Small Business"
                 value={projectData.title}
-<<<<<<< HEAD
-                onChange={(e) => updateProjectData("title", e.target.value )}
-=======
                 onChange={(e: React.ChangeEvent<HTMLInputElement>) => updateProjectData("title", e.target.value )}
->>>>>>> 806c7352
               />
               <p className="text-sm text-muted-foreground">
                 A clear title helps attract the right freelancers (50-80 characters recommended)
@@ -99,11 +95,7 @@
                 <Label htmlFor="category">Category</Label>
                 <Select
                   value={projectData.category}
-<<<<<<< HEAD
-                  onValueChange={(value) => updateProjectData("category", value)}
-=======
                   onValueChange={(value: string) => updateProjectData("category", value)}
->>>>>>> 806c7352
                 >
                   <SelectTrigger id="category">
                     <SelectValue placeholder="Select a category" />
@@ -122,11 +114,7 @@
                 <Label htmlFor="subcategory">Subcategory</Label>
                 <Select
                   value={projectData.subcategory}
-<<<<<<< HEAD
-                  onValueChange={(value) => updateProjectData("subcategory", value)}
-=======
                   onValueChange={(value: string) => updateProjectData("subcategory", value)}
->>>>>>> 806c7352
                   disabled={!projectData.category || !subcategories[projectData.category]}
                 >
                   <SelectTrigger id="subcategory">
@@ -151,11 +139,7 @@
                 placeholder="Describe your project in detail..."
                 className="min-h-[200px]"
                 value={projectData.description}
-<<<<<<< HEAD
-                onChange={(e) => updateProjectData("description", e.target.value)}
-=======
                 onChange={(e: React.ChangeEvent<HTMLTextAreaElement>) => updateProjectData("description", e.target.value)}
->>>>>>> 806c7352
               />
               <p className="text-sm text-muted-foreground">
                 Include all details about your project requirements, goals, and expectations
@@ -166,11 +150,7 @@
               <Label>Project Type</Label>
               <RadioGroup
                 value={projectData.projectType}
-<<<<<<< HEAD
-                onValueChange={(value) => updateProjectData("projectType", value)}
-=======
                 onValueChange={(value: string) => updateProjectData("projectType", value)}
->>>>>>> 806c7352
                 className="grid grid-cols-1 md:grid-cols-2 gap-4"
               >
                 <div className="flex items-center space-x-2 border rounded-lg p-4 cursor-pointer hover:bg-gray-50">
@@ -194,11 +174,7 @@
               <Label>Project Visibility</Label>
               <RadioGroup
                 value={projectData.visibility}
-<<<<<<< HEAD
-                onValueChange={(value) => updateProjectData("visibility", value)}
-=======
                 onValueChange={(value: string) => updateProjectData("visibility", value)}
->>>>>>> 806c7352
                 className="grid grid-cols-1 md:grid-cols-2 gap-4"
               >
                 <div className="flex items-center space-x-2 border rounded-lg p-4 cursor-pointer hover:bg-gray-50">
