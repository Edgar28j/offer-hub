--- conflicted
+++ resolved
@@ -1,10 +1,5 @@
-<<<<<<< HEAD
-import * as React from "react";
-import { cva, type VariantProps } from "class-variance-authority";
-=======
 import type * as React from "react"
 import { cva, type VariantProps } from "class-variance-authority"
->>>>>>> 4db015b0
 
 import { cn } from "@/lib/utils";
 
