import * as React from "react"
import { Slot } from "@radix-ui/react-slot"
import { cva, type VariantProps } from "class-variance-authority"
import { Loader2 } from "lucide-react"

import { cn } from "@/lib/utils"
import "@/styles/animations.css"

const buttonVariants = cva(
  "inline-flex items-center justify-center gap-2 whitespace-nowrap rounded-md text-sm font-medium transition-colors focus-visible:outline-none focus-visible:ring-1 focus-visible:ring-ring disabled:pointer-events-none disabled:opacity-50 [&_svg]:pointer-events-none [&_svg]:size-4 [&_svg]:shrink-0 btn-smooth",
  {
    variants: {
      variant: {
        default:
          "bg-primary text-primary-foreground shadow hover:bg-primary/90",
        destructive:
          "bg-destructive text-destructive-foreground shadow-sm hover:bg-destructive/90",
        outline:
          "border border-input bg-background shadow-sm hover:bg-accent hover:text-accent-foreground",
        secondary:
          "bg-secondary text-secondary-foreground shadow-sm hover:bg-secondary/80",
        ghost: "hover:bg-accent hover:text-accent-foreground",
        link: "text-primary underline-offset-4 hover:underline",
      },
      size: {
        default: "h-9 px-4 py-2",
        sm: "h-8 rounded-md px-3 text-xs",
        lg: "h-10 rounded-md px-8",
        icon: "h-9 w-9",
      },
    },
    defaultVariants: {
      variant: "default",
      size: "default",
    },
  }
)

export interface ButtonProps
  extends React.ButtonHTMLAttributes<HTMLButtonElement>,
    VariantProps<typeof buttonVariants> {
  asChild?: boolean
  isLoading?: boolean
}

const Button = React.forwardRef<HTMLButtonElement, ButtonProps>(
  (
    {
      className,
      variant,
      size,
      asChild = false,
      isLoading = false,
      children,
      ...props
    },
    ref
  ) => {
    const Comp = asChild ? Slot : "button"
    return (
      <Comp
        className={cn(buttonVariants({ variant, size, className }))}
        ref={ref}
        disabled={isLoading || props.disabled}
        {...props}
      >
        {isLoading ? (
<<<<<<< HEAD
          <Loader2 className="h-4 w-4 animate-spin" />
=======
          <svg
            xmlns="http://www.w3.org/2000/svg"
            width="24"
            height="24"
            viewBox="0 0 24 24"
            fill="none"
            stroke="currentColor"
            strokeWidth="2"
            strokeLinecap="round"
            strokeLinejoin="round"
            className="animate-spin btn-loading" // This SVG is sized by the cva styles
          >
            <path d="M21 12a9 9 0 1 1-6.219-8.56" />
          </svg>
>>>>>>> 04a89e2d
        ) : (
          children
        )}
      </Comp>
    )
  }
)
Button.displayName = "Button"

export { Button, buttonVariants }<|MERGE_RESOLUTION|>--- conflicted
+++ resolved
@@ -65,9 +65,6 @@
         {...props}
       >
         {isLoading ? (
-<<<<<<< HEAD
-          <Loader2 className="h-4 w-4 animate-spin" />
-=======
           <svg
             xmlns="http://www.w3.org/2000/svg"
             width="24"
@@ -82,7 +79,6 @@
           >
             <path d="M21 12a9 9 0 1 1-6.219-8.56" />
           </svg>
->>>>>>> 04a89e2d
         ) : (
           children
         )}
