--- conflicted
+++ resolved
@@ -8,13 +8,8 @@
       <input
         type={type}
         className={cn(
-<<<<<<< HEAD
-          "flex h-9 w-full rounded-md border border-input bg-transparent px-3 py-1 text-base shadow-sm transition-colors file:border-0 file:bg-transparent file:text-sm file:font-medium file:text-foreground placeholder:text-muted-foreground focus-visible:outline-none focus-visible:ring-1 focus-visible:ring-ring disabled:cursor-not-allowed disabled:opacity-50 md:text-sm",
-          className,
-=======
           "flex h-10 w-full rounded-md border border-input bg-background px-3 py-2 text-base ring-offset-background file:border-0 file:bg-transparent file:text-sm file:font-medium file:text-foreground placeholder:text-muted-foreground focus-visible:outline-none focus-visible:ring-2 focus-visible:ring-ring focus-visible:ring-offset-2 disabled:cursor-not-allowed disabled:opacity-50 md:text-sm",
           className
->>>>>>> 4db015b0
         )}
         ref={ref}
         {...props}
@@ -24,4 +19,4 @@
 );
 Input.displayName = "Input";
 
-export { Input };+export { Input }