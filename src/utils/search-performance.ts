--- conflicted
+++ resolved
@@ -317,14 +317,7 @@
 
 export class SearchDebouncer {
   private timeouts = new Map<string, NodeJS.Timeout>()
-<<<<<<< HEAD
-  private promises = new Map<string, { 
-    resolve: (value: any) => void
-    reject: (reason?: any) => void 
-  }>()
-=======
   private promises = new Map<string, { resolve: (value: any) => void; reject: (reason?: any) => void }>()
->>>>>>> fe912d6e
 
   debounce<T>(key: string, fn: () => Promise<T>, delay: number): Promise<T> {
     const existingTimeout = this.timeouts.get(key)
